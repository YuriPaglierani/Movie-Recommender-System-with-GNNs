--- conflicted
+++ resolved
@@ -168,6 +168,8 @@
         test_data = test_data.to(device)
 
         embs = compute_embeddings(model, test_data, device)
+        final_user_emb = embs[0]
+        final_item_emb = embs[2]
         test_loss += bpr_loss(*embs).item()
 
         # unique_users = test_data.edge_index[0, test_data.edge_index[0] < model.num_users].unique()
@@ -194,7 +196,6 @@
         # # Get top-k recommendations
         # _, top_k_indices = torch.topk(scores, k=k)
         
-<<<<<<< HEAD
         # users = score_indexes[0].unique()
         # test_user_pos_items = get_user_items(test_data.edge_index)
 
@@ -223,42 +224,7 @@
         # print(ndcgs)
         # ndcg = np.mean(ndcgs) if ndcgs else 0
         # recall = np.mean(recalls) if recalls else 0
-
-    # return test_loss, 10, 10
     return test_loss
-=======
-        users = score_indexes[0].unique()
-        test_user_pos_items = get_user_items(test_data.edge_index)
-
-        ndcgs = []
-        recalls = []
-
-        for user in users:
-            user_items = test_user_pos_items.get(user.item(), [])
-            if not user_items:
-                continue
-            user_scores = scores[score_indexes[0] == user].cpu().numpy()
-            user_items_set = set(user_items)
-
-            # NDCG
-            ideal_dcg = np.sum(1 / np.log2(np.arange(2, min(len(user_items), k) + 2)))
-            dcg = np.sum([1 / np.log2(i + 2) if item in user_items_set else 0 
-                          for i, item in enumerate(user_scores.argsort()[::-1][:k])])
-            ndcg = dcg / ideal_dcg if ideal_dcg > 0 else 0
-            ndcgs.append(ndcg)
-
-            # Recall
-            top_k_items = set(user_scores.argsort()[::-1][:k])
-            recall = len(top_k_items.intersection(user_items_set)) / len(user_items_set)
-            recalls.append(recall)
-
-        print(ndcgs)
-        ndcg = np.mean(ndcgs) if ndcgs else 0
-        recall = np.mean(recalls) if recalls else 0
-
-    # return test_loss, 10, 10
-    return test_loss, ndcg, recall
->>>>>>> 46ecf287
 
     
 def train_model(model: torch.nn.Module, train_loader: torch.utils.data.DataLoader, 
@@ -281,26 +247,16 @@
     """
 
     optimizer = optim.Adam(model.parameters(), lr=lr)
-<<<<<<< HEAD
+
     for epoch in tqdm(range(epochs)):
-        loss, val_loss = train(model, optimizer, train_loader, val_data, device)
-        print(f'Epoch: {epoch:03d}, Train Loss: {loss:.4f}, Val Loss: {val_loss:.4f}')
-=======
-    scheduler = optim.lr_scheduler.ReduceLROnPlateau(optimizer, mode='max', factor=0.5, patience=5)
-
-    best_ndcg = 0
-    for epoch in tqdm(range(epochs)):
-        loss, val_loss, val_ndcg, val_recall = train(model, optimizer, train_loader, val_data, device)
-
-        scheduler.step(val_ndcg)
+        loss, val_loss= train(model, optimizer, train_loader, val_data, device)
 
         print(f'Epoch: {epoch:03d}, Train Loss: {loss:.4f}, \
-              Val Loss: {val_loss:.4f}, Val NDCG@20: {val_ndcg:.4f}, Val Recall@20: {val_recall:.4f}')
->>>>>>> 46ecf287
-
-    
+              Val Loss: {val_loss:.4f}')
     torch.save(model.state_dict(), 'best_model.pth')
+    
     # Load the best model and evaluate on test set
+    model.load_state_dict(torch.load('best_model.pth'))
     # test_loss, test_ndcg, test_recall = evaluate(model, test_data, device)
     # # print(f'Test NDCG@20: {test_ndcg:.4f}, Test Recall@20: {test_recall:.4f}')
     # print(f'Test Loss: {test_loss:.4f}, Test NDCG@20: {test_ndcg:.4f}, Test Recall@20: {test_recall:.4f}')
@@ -327,8 +283,4 @@
     
     device = torch.device('cuda' if torch.cuda.is_available() else 'cpu')
     model = model.to(device)
-<<<<<<< HEAD
-    trained_model = train_model(model, train_loader, val_data, test_data, device, epochs=100)
-=======
-    trained_model = train_model(model, train_loader, val_data, test_data, device, epochs=6)
->>>>>>> 46ecf287
+    trained_model = train_model(model, train_loader, val_data, test_data, device, epochs=6)